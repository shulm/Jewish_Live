--- conflicted
+++ resolved
@@ -92,12 +92,6 @@
 
         return text
 
-<<<<<<< HEAD
-    PLACEHOLDER_PATTERN = re.compile(r'<i\b([^>]*)></i>', re.IGNORECASE)
-    ATTR_PATTERN = re.compile(r'([A-Za-z_:][-A-Za-z0-9_:.]*)\s*=\s*"([^"]*)"')
-
-=======
->>>>>>> 9111cb68
     def flatten_to_strings(self, data: Any, clean_text: bool = True) -> List[str]:
         """Flatten nested lists/dicts into a list of clean strings."""
 
@@ -132,364 +126,6 @@
         _recurse(data)
         return flattened
 
-<<<<<<< HEAD
-    def _parse_tag_attributes(self, tag_contents: str) -> Dict[str, str]:
-        """Parse HTML-style attributes from a tag string."""
-
-        attributes: Dict[str, str] = {}
-        for match in self.ATTR_PATTERN.finditer(tag_contents or ""):
-            key = match.group(1)
-            value = match.group(2)
-            if key not in attributes:
-                attributes[key] = value
-        return attributes
-
-    def _generate_commentary_keys(self, siman_num: int, index: int) -> List[str]:
-        """Generate lookup keys for a commentary segment."""
-
-        keys: List[str] = []
-
-        def _add(candidate: str):
-            if candidate and candidate not in keys:
-                keys.append(candidate)
-
-        base_forms = [
-            f"{siman_num}.{index}",
-            f"{siman_num}.{index:02d}",
-            f"{siman_num}.{index:03d}",
-            f"{siman_num}-{index}",
-            f"{siman_num}:{index}",
-        ]
-
-        for form in base_forms:
-            _add(form)
-
-        for width in (1, 2, 3):
-            _add(str(index).zfill(width))
-
-        return keys
-
-    def _normalise_order_candidates(self, order: str, siman_num: int) -> List[str]:
-        """Create a list of candidate keys that might match an order attribute."""
-
-        if not order:
-            return []
-
-        order = order.strip()
-        candidates: List[str] = []
-
-        def _add(candidate: Optional[str]):
-            if candidate and candidate not in candidates:
-                candidates.append(candidate)
-
-        collapsed = re.sub(r"\s+", "", order)
-        _add(order)
-        _add(collapsed)
-        _add(collapsed.replace('-', '.'))
-        _add(collapsed.replace(':', '.'))
-
-        numbers = re.findall(r"\d+", collapsed)
-        if numbers:
-            first = numbers[0]
-            last = numbers[-1]
-            _add(first)
-            _add(last)
-            _add(f"{first}.{last}")
-            _add(f"{first}-{last}")
-            _add(f"{first}:{last}")
-
-            try:
-                last_int = int(last)
-            except ValueError:
-                last_int = None
-
-            if last_int is not None:
-                _add(str(last_int))
-                _add(f"{last_int:02d}")
-                _add(f"{last_int:03d}")
-                _add(f"{first}.{last_int}")
-                _add(f"{first}.{last_int:02d}")
-                _add(f"{first}-{last_int}")
-                _add(f"{first}:{last_int}")
-
-                if first != str(siman_num):
-                    _add(f"{siman_num}.{last_int}")
-                    _add(f"{siman_num}.{last_int:02d}")
-                    _add(f"{siman_num}-{last_int}")
-                    _add(f"{siman_num}:{last_int}")
-
-        return candidates
-
-    def _prepare_commentary_segments(
-        self,
-        siman_num: int,
-        commentary_segments: Iterable[str]
-    ) -> Tuple[List[Dict[str, Any]], Dict[str, List[Dict[str, Any]]]]:
-        """Create indexed commentary segments and lookup mapping."""
-
-        segments: List[Dict[str, Any]] = []
-        index_map: Dict[str, List[Dict[str, Any]]] = {}
-
-        for idx, raw_text in enumerate(commentary_segments, start=1):
-            if raw_text is None:
-                continue
-
-            raw_str = str(raw_text)
-            clean_str = self.clean_text(raw_str)
-
-            segment = {
-                "index": idx,
-                "raw": raw_str,
-                "clean": clean_str,
-                "keys": self._generate_commentary_keys(siman_num, idx)
-            }
-
-            segments.append(segment)
-
-            for key in segment["keys"]:
-                index_map.setdefault(key, []).append(segment)
-
-        return segments, index_map
-
-    def _resolve_commentary_segment(
-        self,
-        order: Optional[str],
-        siman_num: int,
-        segments: List[Dict[str, Any]],
-        index_map: Dict[str, List[Dict[str, Any]]],
-        used_indices: set
-    ) -> Tuple[Optional[Dict[str, Any]], str, Optional[str]]:
-        """Match a commentary segment based on order, falling back as needed."""
-
-        if order:
-            for candidate in self._normalise_order_candidates(order, siman_num):
-                for segment in index_map.get(candidate, []):
-                    if segment["index"] in used_indices:
-                        continue
-                    used_indices.add(segment["index"])
-                    return segment, "matched", candidate
-
-        for segment in segments:
-            if segment["index"] in used_indices:
-                continue
-            used_indices.add(segment["index"])
-            preferred = segment["keys"][0] if segment["keys"] else None
-            return segment, "fallback", preferred
-
-        return None, "missing", None
-
-    def _build_text_payload(
-        self,
-        content: str,
-        raw: str,
-        section: str,
-        siman_num: int,
-        text_index: int
-    ) -> Dict[str, Any]:
-        payload: Dict[str, Any] = {
-            "content": content,
-            "source": {
-                "type": "primary",
-                "work": "Tur",
-                "section": section,
-                "siman": siman_num,
-                "segment_index": text_index
-            }
-        }
-
-        raw_stripped = raw.strip()
-        if raw_stripped and raw_stripped != content:
-            payload["raw"] = raw_stripped
-
-        return payload
-
-    def _build_commentary_payload(
-        self,
-        segment: Optional[Dict[str, Any]],
-        status: str,
-        order: Optional[str],
-        commentator: str,
-        commentary_display: str,
-        commentary_key: str,
-        section: str,
-        siman_num: int,
-        clean_text: bool,
-        matched_key: Optional[str]
-    ) -> Dict[str, Any]:
-        payload: Dict[str, Any] = {
-            "commentator": commentator,
-            "order": order,
-            "status": status,
-            "source": {
-                "type": "commentary",
-                "work": commentary_display,
-                "section": section,
-                "siman": siman_num,
-                "commentary_key": commentary_key
-            }
-        }
-
-        if matched_key:
-            payload["resolved_order"] = matched_key
-
-        if segment:
-            payload["source"]["comment_index"] = segment["index"]
-
-            if clean_text:
-                payload["content"] = segment["clean"]
-            else:
-                payload["content"] = segment["raw"].strip()
-
-            if segment["raw"] and (not clean_text or segment["clean"] != segment["raw"]):
-                payload["raw"] = segment["raw"]
-        else:
-            payload["content"] = None
-
-        return payload
-
-    def _consume_main_segment(
-        self,
-        raw_segment: str,
-        section: str,
-        siman_num: int,
-        commentary_display: str,
-        commentary_key: str,
-        segments: List[Dict[str, Any]],
-        index_map: Dict[str, List[Dict[str, Any]]],
-        used_indices: set,
-        text_index: int,
-        clean_text: bool
-    ) -> Tuple[List[Dict[str, Any]], int]:
-        entries: List[Dict[str, Any]] = []
-        buffer = ""
-        cursor = 0
-
-        for match in self.PLACEHOLDER_PATTERN.finditer(raw_segment):
-            buffer += raw_segment[cursor:match.start()]
-            entry: Dict[str, Any] = {}
-
-            if buffer:
-                processed = self.clean_text(buffer) if clean_text else buffer.strip()
-                if processed:
-                    text_index += 1
-                    entry["text"] = self._build_text_payload(
-                        processed,
-                        buffer,
-                        section,
-                        siman_num,
-                        text_index
-                    )
-
-            attr_text = match.group(1) or ""
-            attrs = self._parse_tag_attributes(attr_text)
-            commentator = attrs.get("data-commentator") or commentary_display
-            order = attrs.get("data-order")
-
-            segment, status, matched_key = self._resolve_commentary_segment(
-                order,
-                siman_num,
-                segments,
-                index_map,
-                used_indices
-            )
-
-            entry["commentary"] = self._build_commentary_payload(
-                segment,
-                status,
-                order,
-                commentator,
-                commentary_display,
-                commentary_key,
-                section,
-                siman_num,
-                clean_text,
-                matched_key
-            )
-
-            if entry:
-                entries.append(entry)
-
-            buffer = ""
-            cursor = match.end()
-
-        buffer += raw_segment[cursor:]
-        if buffer:
-            processed = self.clean_text(buffer) if clean_text else buffer.strip()
-            if processed:
-                text_index += 1
-                entries.append({
-                    "text": self._build_text_payload(
-                        processed,
-                        buffer,
-                        section,
-                        siman_num,
-                        text_index
-                    )
-                })
-
-        return entries, text_index
-
-    def _build_embedded_entries(
-        self,
-        main_content: Any,
-        comm_content: Any,
-        section: str,
-        siman_num: int,
-        commentary_display: str,
-        commentary_key: str,
-        clean_text: bool
-    ) -> List[Dict[str, Any]]:
-        main_segments = self.flatten_to_strings(main_content, clean_text=False)
-        commentary_segments = self.flatten_to_strings(comm_content, clean_text=False)
-
-        segments, index_map = self._prepare_commentary_segments(siman_num, commentary_segments)
-        used_indices: set = set()
-        entries: List[Dict[str, Any]] = []
-        text_index = 0
-
-        for raw_segment in main_segments:
-            if not raw_segment:
-                continue
-            new_entries, text_index = self._consume_main_segment(
-                raw_segment,
-                section,
-                siman_num,
-                commentary_display,
-                commentary_key,
-                segments,
-                index_map,
-                used_indices,
-                text_index,
-                clean_text
-            )
-            entries.extend(new_entries)
-
-        unused_segments = [seg for seg in segments if seg["index"] not in used_indices]
-        if unused_segments:
-            logger.warning(
-                "  %d commentary segments unplaced for siman %s", len(unused_segments), siman_num
-            )
-
-            for segment in unused_segments:
-                entries.append({
-                    "commentary": self._build_commentary_payload(
-                        segment,
-                        "unplaced",
-                        segment["keys"][0] if segment["keys"] else None,
-                        commentary_display,
-                        commentary_display,
-                        commentary_key,
-                        section,
-                        siman_num,
-                        clean_text,
-                        segment["keys"][0] if segment["keys"] else None
-                    )
-                })
-
-        return entries
-
-=======
->>>>>>> 9111cb68
     def load_json(self, file_path: Path) -> Optional[Dict[str, Any]]:
         """Load JSON file."""
         try:
@@ -563,11 +199,7 @@
         section: str,
         commentary_name: str,
         clean_text: bool = True,
-<<<<<<< HEAD
-        output_format: str = "embedded"
-=======
         output_format: str = "sequence"
->>>>>>> 9111cb68
     ) -> Optional[Dict[str, Any]]:
         """
         Merge one section with one commentary.
@@ -624,103 +256,6 @@
 
         merged_simanim = []
         for siman_num, main_content in main_simanim:
-<<<<<<< HEAD
-            comm_content = commentary_dict.get(siman_num, [])
-
-            if output_format == "embedded":
-                entries = self._build_embedded_entries(
-                    main_content,
-                    comm_content,
-                    section,
-                    siman_num,
-                    commentary_display,
-                    commentary_name,
-                    clean_text
-                )
-
-                siman_record = {
-                    "siman": siman_num,
-                    "entries": entries
-                }
-
-            elif output_format == "sequence":
-                main_segments = self.flatten_to_strings(main_content, clean_text=clean_text)
-                commentary_segments = self.flatten_to_strings(comm_content, clean_text=clean_text)
-
-                sequence: List[Dict[str, Any]] = []
-
-                for idx, segment in enumerate(main_segments, start=1):
-                    sequence.append({
-                        "type": "text",
-                        "text": segment,
-                        "source": {
-                            "work": "Tur",
-                            "section": section,
-                            "siman": siman_num,
-                            "category": "primary",
-                            "segment_index": idx
-                        }
-                    })
-
-                for idx, comment_text in enumerate(commentary_segments, start=1):
-                    sequence.append({
-                        "type": "commentary",
-                        "commentary": comment_text,
-                        "source": {
-                            "work": commentary_display,
-                            "section": section,
-                            "siman": siman_num,
-                            "category": "commentary",
-                            "commentary_name": commentary_display,
-                            "comment_index": idx
-                        }
-                    })
-
-                siman_record = {
-                    "siman": siman_num,
-                    "sequence": sequence
-                }
-
-            else:
-                main_segments = self.flatten_to_strings(main_content, clean_text=clean_text)
-                commentary_segments = self.flatten_to_strings(comm_content, clean_text=clean_text)
-                main_text = " ".join(main_segments)
-                siman_record = {
-                    "siman": siman_num,
-                    "text": main_text,
-                    "commentary": commentary_segments
-                }
-
-            merged_simanim.append(siman_record)
-
-        metadata: Dict[str, Any] = {
-            "title": f"Tur {section}",
-            "section": section,
-            "commentary_key": commentary_name,
-            "commentary_display": commentary_display,
-            "output_format": output_format,
-            "sources": {
-                "primary": {
-                    "work": f"Tur {section}",
-                    "path": str(main_file)
-                },
-                "commentary": {
-                    "work": commentary_display,
-                    "key": commentary_name,
-                    "path": str(commentary_file)
-                }
-            }
-        }
-
-        if isinstance(main_data, dict) and "meta" in main_data:
-            metadata["sources"]["primary"]["meta"] = main_data["meta"]
-
-        if commentary_data and isinstance(commentary_data, dict) and "meta" in commentary_data:
-            metadata["sources"]["commentary"]["meta"] = commentary_data["meta"]
-
-        result = {
-            "metadata": metadata,
-=======
             main_segments = self.flatten_to_strings(main_content, clean_text=clean_text)
             main_text = " ".join(main_segments)
 
@@ -772,7 +307,6 @@
             "title": f"Tur {section}",
             "commentary": commentary_name,
             "commentary_display": commentary_display,
->>>>>>> 9111cb68
             "total_simanim": len(merged_simanim),
             "output_format": output_format,
             "simanim": merged_simanim
@@ -786,11 +320,7 @@
         sections: Optional[List[str]] = None,
         commentaries: Optional[List[str]] = None,
         clean_text: bool = True,
-<<<<<<< HEAD
-        output_format: str = "embedded"
-=======
         output_format: str = "sequence"
->>>>>>> 9111cb68
     ):
         """Merge all sections with all commentaries, creating separate files."""
         output_path = Path(output_dir)
@@ -853,15 +383,9 @@
     )
     parser.add_argument(
         '--output-format',
-<<<<<<< HEAD
-        choices=['embedded', 'sequence', 'simple'],
-        default='embedded',
-        help='Output format for merged files (default: embedded)'
-=======
         choices=['sequence', 'simple'],
         default='sequence',
         help='Output format for merged files (default: sequence)'
->>>>>>> 9111cb68
     )
     parser.add_argument(
         '--base-path',
