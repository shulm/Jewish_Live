--- conflicted
+++ resolved
@@ -300,47 +300,8 @@
         return []
     def normalize_text_structure(self, text_data: Any) -> List[List[str]]:
         """
-<<<<<<< HEAD
-        Normalize text structure to 2D array [siman][seif].
-
-        Handles two formats:
-        1. Array format: [[seif1, seif2], [seif1, seif2], ...]
-        2. Dict format: {"1": [seif1, seif2], "2": [seif1, seif2], ...}
-        """
-        # If it's a dict with numeric string keys (Tur format)
-        if isinstance(text_data, dict):
-            logger.info("  Detected dict format with siman keys")
-            # Filter out non-numeric keys like "Introduction", ""
-            numeric_keys = []
-            for key in text_data.keys():
-                try:
-                    # Try to convert to int to check if it's a siman number
-                    int(key)
-                    numeric_keys.append(key)
-                except (ValueError, TypeError):
-                    pass
-
-            # Sort by numeric value
-            numeric_keys.sort(key=lambda x: int(x))
-            logger.info(f"  Found {len(numeric_keys)} simanim with numeric keys")
-
-            normalized = []
-            for key in numeric_keys:
-                seifim = text_data[key]
-                if isinstance(seifim, list):
-                    normalized.append(seifim)
-                elif isinstance(seifim, str):
-                    normalized.append([seifim])
-                else:
-                    normalized.append([])
-            return normalized
-
-        # Original logic for array format
-        text_array = self.extract_text_array(text_data)
-=======
         Output:
             main_text[siman_idx][seif_idx] = clean string for that seif.
->>>>>>> 78741182
 
         Handles the actual Tur structure you showed:
         text_data -> { "Introduction": [], "": [ [ "WHOLE SIMAN 1" ], [ "WHOLE SIMAN 2" ], ... ] }
