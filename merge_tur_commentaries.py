<<<<<<< HEAD
merge_tur_commentaries.py
=======
#!/usr/bin/env python3
"""
Tur Commentary Merger - Merges Tur texts with commentaries and cleans text
"""

import json
import os
import re
from pathlib import Path
from typing import Dict, List, Any, Optional
import argparse
import logging

logging.basicConfig(
    level=logging.INFO,
    format='%(asctime)s - %(levelname)s - %(message)s'
)
logger = logging.getLogger(__name__)


class TurMerger:
    """Merges Tur texts with their commentaries."""

    SECTIONS = [
        "Orach Chaim",
        "Yoreh Deah",
        "Even HaEzer",
        "Choshen Mishpat"
    ]

    # Mapping of section names to their file names
    SECTION_FILE_MAP = {
        "Orach Chaim": "Orach Chaim.json",
        "Yoreh Deah": "Yoreh Deah.json",
        "Even HaEzer": "Even HaEzer.json",
        "Choshen Mishpat": "Choshen Mishpat.json"
    }

    # Mapping of commentaries to their file name patterns
    COMMENTARY_PATTERNS = {
        "Bach": "Tur {section}.json",
        "Beit Yosef": "Tur {section}, Vilna, 1923.json",
        "Darkhei Moshe": "Tur {section}, Vilna, 1923.json",
        "Drisha": "Tur {section}, Vilna, 1923.json",
        "Prisha": "Tur {section}, Vilna, 1923.json"
    }

    def __init__(self, base_path: Optional[str] = None):
        if base_path is None:
            base_path = Path.cwd() / "Tur"

        self.base_path = Path(base_path)
        logger.info(f"Base path set to: {self.base_path}")

        if not self.base_path.exists():
            logger.error(f"Base path does not exist: {self.base_path}")
            raise FileNotFoundError(f"Directory not found: {self.base_path}")

        self.commentary_path = self.base_path / "Commentary"

        if not self.commentary_path.exists():
            logger.warning(f"Commentary directory not found: {self.commentary_path}")

    def clean_text(self, text: str) -> str:
        """
        Clean text from non-formatting symbols and unwanted characters.
        Preserves Hebrew text and basic formatting.
        """
        if not isinstance(text, str):
            return text

        # Remove HTML tags
        text = re.sub(r'<[^>]+>', '', text)

        # Remove excessive whitespace while preserving single spaces
        text = re.sub(r'\s+', ' ', text)

        # Remove special control characters but keep newlines and tabs for formatting
        text = re.sub(r'[\x00-\x08\x0B-\x0C\x0E-\x1F\x7F]', '', text)

        # Remove common markup artifacts
        text = re.sub(r'\{[^}]*\}', '', text)  # Remove content in curly braces
        text = re.sub(r'\[[^\]]*\]', '', text)  # Remove content in square brackets (optional)

        # Strip leading/trailing whitespace
        text = text.strip()

        return text

    def clean_text_recursive(self, data: Any) -> Any:
        """Recursively clean text in nested structures."""
        if isinstance(data, str):
            return self.clean_text(data)
        elif isinstance(data, list):
            return [self.clean_text_recursive(item) for item in data]
        elif isinstance(data, dict):
            return {key: self.clean_text_recursive(value) for key, value in data.items()}
        else:
            return data

    def load_json(self, file_path: Path) -> Optional[Dict[str, Any]]:
        """Load JSON file (handles Git LFS files)."""
        try:
            if not file_path.exists():
                logger.warning(f"File not found: {file_path}")
                return None

            with open(file_path, 'r', encoding='utf-8') as f:
                content = f.read()

                if content.startswith('version https://git-lfs.github.com'):
                    logger.warning(f"File is Git LFS pointer: {file_path}")
                    logger.warning("Please run 'git lfs pull' to fetch actual content")
                    return None

                return json.loads(content)
        except json.JSONDecodeError as e:
            logger.error(f"JSON decode error in {file_path}: {e}")
            return None
        except Exception as e:
            logger.error(f"Error loading {file_path}: {e}")
            return None

    def get_main_text_path(self, section: str) -> Path:
        """Get path to main text file for a section."""
        filename = self.SECTION_FILE_MAP.get(section)
        if not filename:
            raise ValueError(f"Unknown section: {section}")
        return self.base_path / filename

    def find_commentaries_for_section(self, section: str) -> List[Dict[str, Path]]:
        """Find all commentary files for a given section."""
        commentaries = []

        if not self.commentary_path.exists():
            logger.warning(f"Commentary directory not found: {self.commentary_path}")
            return commentaries

        logger.info(f"Looking for commentaries on section: {section}")

        try:
            for commentary_name, pattern in self.COMMENTARY_PATTERNS.items():
                commentary_dir = self.commentary_path / commentary_name / "Hebrew"

                if not commentary_dir.exists():
                    logger.warning(f"Commentary directory not found: {commentary_dir}")
                    continue

                # Generate the expected filename
                filename = pattern.format(section=section)
                filepath = commentary_dir / filename

                if filepath.exists():
                    commentaries.append({
                        'name': commentary_name,
                        'path': filepath
                    })
                    logger.info(f"  Found commentary: {commentary_name}")
                else:
                    logger.debug(f"  Commentary file not found: {filepath}")
        except Exception as e:
            logger.error(f"Error searching for commentaries: {e}")

        logger.info(f"Total commentaries found: {len(commentaries)}")
        return commentaries

    def extract_text_array(self, text_data: Any) -> Any:
        """
        Extract the actual text array from different JSON formats.

        Handles:
        1. Direct array: {"text": [[...], [...]]}
        2. Dict with empty key: {"text": {"": [[...], [...]]}}
        3. Dict with keys: {"text": {"key1": [...], "key2": [...]}}
        """
        if text_data is None:
            return []

        # If it's already a list, return it
        if isinstance(text_data, list):
            return text_data

        # If it's a dict, try to extract the array
        if isinstance(text_data, dict):
            # Try empty string key first
            if "" in text_data:
                logger.info("  Detected dict format with empty key")
                return text_data[""]

            # Try to find the first non-empty value that's a list
            for key, value in text_data.items():
                if isinstance(value, list):
                    logger.info(f"  Detected dict format with key: '{key}'")
                    return value

            logger.warning("  Dict format detected but no list found")
            return []

        return []

    def normalize_text_structure(self, text_data: Any) -> List[List[str]]:
        """Normalize text structure to 2D array [siman][seif]."""
        # First extract the actual array
        text_array = self.extract_text_array(text_data)

        if isinstance(text_array, list):
            normalized = []
            for item in text_array:
                if isinstance(item, list):
                    normalized.append(item)
                elif isinstance(item, str):
                    normalized.append([item])
                else:
                    normalized.append([])
            return normalized
        return []

    def normalize_commentary_structure(self, text_data: Any) -> List[List[List[str]]]:
        """Normalize commentary structure to 3D array [siman][seif][comment]."""
        # First extract the actual array
        text_array = self.extract_text_array(text_data)

        if isinstance(text_array, list):
            normalized = []
            for siman_item in text_array:
                if isinstance(siman_item, list):
                    seifim = []
                    for seif_item in siman_item:
                        if isinstance(seif_item, list):
                            seifim.append(seif_item)
                        elif isinstance(seif_item, str):
                            seifim.append([seif_item])
                        else:
                            seifim.append([])
                    normalized.append(seifim)
                elif isinstance(siman_item, str):
                    normalized.append([[siman_item]])
                else:
                    normalized.append([[]])
            return normalized
        return []

    def merge_section(
        self,
        section: str,
        commentaries_to_include: Optional[List[str]] = None,
        output_format: str = "structured",
        clean_text: bool = True
    ) -> Dict[str, Any]:
        """Merge a section with its commentaries."""
        logger.info(f"\n{'='*60}")
        logger.info(f"Merging section: Tur, {section}")
        logger.info(f"{'='*60}")

        main_text_path = self.get_main_text_path(section)
        logger.info(f"Loading main text from: {main_text_path}")

        main_data = self.load_json(main_text_path)

        if not main_data:
            logger.error(f"Failed to load main text for {section}")
            return {}

        # Clean text if requested
        if clean_text:
            logger.info("Cleaning text from non-formatting symbols...")
            main_data = self.clean_text_recursive(main_data)

        # Extract text for the specific section
        # Tur JSON files contain all sections in a dict: {"Orach Chaim": [...], "Yoreh Deah": [...], ...}
        text_data = main_data.get('text', [])
        if isinstance(text_data, dict) and section in text_data:
            logger.info(f"Extracting section '{section}' from multi-section file")
            text_data = text_data[section]

        main_text = self.normalize_text_structure(text_data)
        logger.info(f"Loaded {len(main_text)} simanim from main text")

        if len(main_text) == 0:
            logger.error(f"No simanim found in main text! Check JSON structure.")
            logger.error(f"Text field type: {type(main_data.get('text'))}")
            if isinstance(main_data.get('text'), dict):
                logger.error(f"Text dict keys: {list(main_data.get('text', {}).keys())}")
            return {}

        available_commentaries = self.find_commentaries_for_section(section)
        commentary_data = {}

        for comm in available_commentaries:
            if commentaries_to_include and comm['name'] not in commentaries_to_include:
                logger.info(f"Skipping commentary (not in include list): {comm['name']}")
                continue

            data = self.load_json(comm['path'])
            if data and 'text' in data:
                # Clean commentary text if requested
                if clean_text:
                    data = self.clean_text_recursive(data)

                # Extract text for the specific section (commentary files may also have multi-section format)
                comm_text_data = data['text']
                if isinstance(comm_text_data, dict) and section in comm_text_data:
                    logger.info(f"  Extracting section '{section}' from commentary")
                    comm_text_data = comm_text_data[section]

                commentary_text = self.normalize_commentary_structure(comm_text_data)
                commentary_data[comm['name']] = {
                    'text': commentary_text
                }
                logger.info(f"Loaded commentary: {comm['name']} ({len(commentary_text)} simanim)")

        if output_format == "structured":
            merged = self._create_structured_output(
                section, main_text, commentary_data, main_data
            )
        else:
            merged = self._create_flat_output(
                section, main_text, commentary_data, main_data
            )

        return merged

    def _create_structured_output(
        self,
        section: str,
        main_text: List[List[str]],
        commentary_data: Dict[str, Dict],
        original_data: Dict
    ) -> Dict[str, Any]:
        """Create structured output with nested objects."""
        simanim = []

        for siman_idx, seifim in enumerate(main_text):
            siman_num = siman_idx + 1
            seif_list = []

            for seif_idx, seif_text in enumerate(seifim):
                seif_num = seif_idx + 1

                commentaries = {}
                for comm_name, comm_info in commentary_data.items():
                    comm_text = comm_info['text']
                    if siman_idx < len(comm_text) and seif_idx < len(comm_text[siman_idx]):
                        comments = comm_text[siman_idx][seif_idx]
                        if comments:
                            commentaries[comm_name] = {
                                'comments': comments
                            }

                seif_obj = {
                    'seif': seif_num,
                    'text': seif_text,
                    'commentaries': commentaries
                }
                seif_list.append(seif_obj)

            siman_obj = {
                'siman': siman_num,
                'seifim': seif_list
            }
            simanim.append(siman_obj)

        merged = {
            'title': f"Tur, {section}",
            'metadata': {
                'source': original_data.get('title', f"Tur, {section}"),
                'schema': original_data.get('schema', {}),
                'total_simanim': len(simanim),
                'commentaries_included': list(commentary_data.keys())
            },
            'simanim': simanim
        }

        return merged

    def _create_flat_output(
        self,
        section: str,
        main_text: List[List[str]],
        commentary_data: Dict[str, Dict],
        original_data: Dict
    ) -> Dict[str, Any]:
        """Create flat output keeping original array structure."""
        text_with_commentaries = []

        for siman_idx, seifim in enumerate(main_text):
            seif_list = []

            for seif_idx, seif_text in enumerate(seifim):
                commentaries = {}
                for comm_name, comm_info in commentary_data.items():
                    comm_text = comm_info['text']
                    if siman_idx < len(comm_text) and seif_idx < len(comm_text[siman_idx]):
                        comments = comm_text[siman_idx][seif_idx]
                        if comments:
                            commentaries[comm_name] = {
                                'comments': comments
                            }

                seif_obj = {
                    'text': seif_text,
                    'commentaries': commentaries
                }
                seif_list.append(seif_obj)

            text_with_commentaries.append(seif_list)

        merged = original_data.copy()
        merged['text'] = text_with_commentaries
        merged['commentaries_included'] = list(commentary_data.keys())

        return merged

    def merge_all_sections(
        self,
        output_dir: str,
        commentaries_to_include: Optional[List[str]] = None,
        output_format: str = "structured",
        clean_text: bool = True
    ):
        """Merge all sections and save to output directory."""
        output_path = Path(output_dir)
        output_path.mkdir(parents=True, exist_ok=True)

        for section in self.SECTIONS:
            try:
                merged = self.merge_section(
                    section,
                    commentaries_to_include,
                    output_format,
                    clean_text
                )

                if merged:
                    section_name = section.replace(" ", "_").replace("'", "")
                    output_file = output_path / f"Tur_{section_name}_merged.json"

                    with open(output_file, 'w', encoding='utf-8') as f:
                        json.dump(merged, f, ensure_ascii=False, indent=2)

                    logger.info(f"✓ Saved merged file: {output_file}")

                    summary_file = output_path / f"Tur_{section_name}_summary.txt"
                    with open(summary_file, 'w', encoding='utf-8') as f:
                        f.write(f"Section: Tur, {section}\n")
                        f.write(f"Total Simanim: {len(merged.get('simanim', merged.get('text', [])))}\n")
                        f.write(f"Commentaries Included ({len(merged.get('metadata', merged).get('commentaries_included', []))}):\n")
                        for comm in merged.get('metadata', merged).get('commentaries_included', []):
                            f.write(f"  - {comm}\n")

                    logger.info(f"✓ Saved summary: {summary_file}\n")
                else:
                    logger.error(f"✗ Failed to merge section: {section}\n")

            except Exception as e:
                logger.error(f"✗ Error processing section {section}: {e}\n")
                import traceback
                traceback.print_exc()
                continue


def load_config_file(config_path: str) -> Optional[Dict]:
    """Load configuration from JSON file."""
    try:
        with open(config_path, 'r', encoding='utf-8') as f:
            return json.load(f)
    except Exception as e:
        logger.error(f"Error loading config file: {e}")
        return None


def main():
    parser = argparse.ArgumentParser(
        description="Merge Tur texts with their commentaries"
    )
    parser.add_argument(
        '--section',
        choices=[
            'Orach Chaim',
            'Yoreh Deah',
            'Even HaEzer',
            'Choshen Mishpat',
            'all'
        ],
        default='all',
        help='Section to merge (default: all)'
    )
    parser.add_argument(
        '--output-dir',
        default='./Tur/Merged_Output',
        help='Output directory for merged files (default: ./Tur/Merged_Output)'
    )
    parser.add_argument(
        '--format',
        choices=['structured', 'flat'],
        default='structured',
        help='Output format: structured (nested objects) or flat (array with commentary fields)'
    )
    parser.add_argument(
        '--commentaries',
        nargs='*',
        help='Specific commentaries to include (default: all)'
    )
    parser.add_argument(
        '--base-path',
        default=None,
        help='Base path to Tur directory (default: ./Tur)'
    )
    parser.add_argument(
        '--no-clean',
        action='store_true',
        help='Skip text cleaning (default: clean text)'
    )
    parser.add_argument(
        '--config',
        help='Path to configuration JSON file'
    )

    args = parser.parse_args()

    config = None
    if args.config:
        config = load_config_file(args.config)
        if config:
            logger.info(f"Loaded configuration from: {args.config}")

    try:
        merger = TurMerger(base_path=args.base_path)
    except FileNotFoundError as e:
        logger.error(str(e))
        logger.error("\nPlease ensure the 'Tur' directory exists.")
        logger.error("You can specify a custom path with --base-path")
        return

    commentaries_to_include = args.commentaries
    clean_text = not args.no_clean

    if args.section == 'all':
        logger.info("\n" + "="*60)
        logger.info("MERGING ALL SECTIONS")
        logger.info("="*60 + "\n")
        merger.merge_all_sections(
            output_dir=args.output_dir,
            commentaries_to_include=commentaries_to_include,
            output_format=args.format,
            clean_text=clean_text
        )
    else:
        merged = merger.merge_section(
            args.section,
            commentaries_to_include=commentaries_to_include,
            output_format=args.format,
            clean_text=clean_text
        )

        if merged:
            output_path = Path(args.output_dir)
            output_path.mkdir(parents=True, exist_ok=True)

            section_name = args.section.replace(" ", "_").replace("'", "")
            output_file = output_path / f"Tur_{section_name}_merged.json"

            with open(output_file, 'w', encoding='utf-8') as f:
                json.dump(merged, f, ensure_ascii=False, indent=2)

            logger.info(f"✓ Saved merged file: {output_file}")

    logger.info("\n" + "="*60)
    logger.info("MERGE COMPLETE!")
    logger.info("="*60)


if __name__ == '__main__':
    main()
>>>>>>> b8e30f3e
<|MERGE_RESOLUTION|>--- conflicted
+++ resolved
@@ -1,6 +1,3 @@
-<<<<<<< HEAD
-merge_tur_commentaries.py
-=======
 #!/usr/bin/env python3
 """
 Tur Commentary Merger - Merges Tur texts with commentaries and cleans text
@@ -574,5 +571,4 @@
 
 
 if __name__ == '__main__':
-    main()
->>>>>>> b8e30f3e
+    main()