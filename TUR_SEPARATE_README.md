# Tur Commentary Merger - Separate Files

**UPDATED VERSION** – Creates separate JSON files for each commentary using a sequence format.

## What This Does

This script merges Tur texts with their commentaries, creating **separate output files for each commentary** (not one big merged file). Each siman is represented as an ordered sequence of the base Tur text followed by the commentary entries, so consumers can present them in reading order.

- **Input**: Tur main texts + Commentary files
- **Output**: Separate JSON file for each combination (e.g., `Tur_Orach_Chaim_Bach.json`, `Tur_Orach_Chaim_Beit_Yosef.json`, etc.)

## Structure

### Tur Text Structure
Tur JSON files have this structure:
```json
{
  "text": {
    "Orach Chaim": {
      "1": ["text for siman 1..."],
      "2": ["text for siman 2..."],
      "Introduction": [],
      "": []
    }
  }
}
```

- Each siman is a dictionary key
- No seifim separation in main text (just continuous text per siman)
- Contains placeholders for commentaries: `<i data-commentator="Bach" data-order="1.1"></i>`

### Output Structure (Default: `sequence`)
<<<<<<< HEAD
Sequence-based structure keeps the reading order explicit while presenting
each segment as either Tur text or commentary. Each entry includes its
string content and a `source` block for provenance details.
=======
Sequence-based structure keeps the reading order explicit:
>>>>>>> 5bc0718b
```json
{
  "title": "Tur Orach Chaim",
  "commentary": "Bach",
  "commentary_display": "Bach",
  "total_simanim": 697,
  "output_format": "sequence",
  "simanim": [
    {
      "siman": 1,
      "entries": [
        {
<<<<<<< HEAD
          "text": "Main text paragraph 1...",
=======
          "type": "text",
          "content": "Main text for siman 1...",
>>>>>>> 5bc0718b
          "source": {
            "work": "Tur",
            "section": "Orach Chaim",
            "siman": 1,
<<<<<<< HEAD
            "category": "primary",
            "segment_index": 1
          }
        },
        {
          "commentary": "Commentary text 1...",
=======
            "category": "primary"
          }
        },
        {
          "type": "commentary",
          "name": "Bach",
          "content": "Commentary text 1",
>>>>>>> 5bc0718b
          "source": {
            "work": "Bach",
            "section": "Orach Chaim",
            "siman": 1,
            "category": "commentary",
<<<<<<< HEAD
            "commentary_name": "Bach",
=======
>>>>>>> 5bc0718b
            "comment_index": 1
          }
        }
      ]
    }
  ]
}
```

To reproduce the previous simple structure with `text` and `commentary` arrays, run the script with `--output-format simple`.

## Usage

### Merge All Sections with All Commentaries

```bash
python merge_tur_separate_commentaries.py
```

This creates 20 files (4 sections × 5 commentaries) using the default sequence format:
- `Tur_Orach_Chaim_Bach.json`
- `Tur_Orach_Chaim_Beit_Yosef.json`
- `Tur_Orach_Chaim_Darkhei_Moshe.json`
- ...and 17 more

### Merge Specific Section

```bash
python merge_tur_separate_commentaries.py --section "Orach Chaim"
```

Creates 5 files (one per commentary for Orach Chaim).

### Merge Specific Commentary

```bash
python merge_tur_separate_commentaries.py --commentary "Bach"
```

Creates 4 files (Bach for all 4 sections).

### Merge One Section + One Commentary

```bash
python merge_tur_separate_commentaries.py --section "Orach Chaim" --commentary "Bach"
```

Creates 1 file: `Tur_Orach_Chaim_Bach.json`.

### Custom Output Directory

```bash
python merge_tur_separate_commentaries.py --output-dir ./my_output
```

### Disable Text Cleaning

```bash
python merge_tur_separate_commentaries.py --no-clean
```

### Legacy Simple Output

```bash
python merge_tur_separate_commentaries.py --output-format simple
```

Outputs the previous structure with `text` and `commentary` arrays for each siman.

## Commentaries Supported

1. **Bach** - Bayit Chadash
2. **Beit_Yosef** - Beit Yosef
3. **Darkhei_Moshe** - Darkhei Moshe
4. **Drisha** - Drisha
5. **Prisha** - Prisha

## Sections Supported

1. **Orach Chaim**
2. **Yoreh Deah**
3. **Even HaEzer**
4. **Choshen Mishpat**

## Text Cleaning

By default, the script cleans:
- HTML tags (e.g., `<i>`, `<b>`)
- Excessive whitespace
- Leading/trailing spaces

Use `--no-clean` to keep original formatting.

## Output Files

Each output file contains:
- **title**: Section name
- **commentary** / **commentary_display**: Internal name and display label for the commentary
- **total_simanim**: Number of simanim
- **output_format**: Indicates whether the file was produced in `sequence` (default) or `simple` mode
- **simanim**: Array of simanim. In sequence mode each siman has an `entries` array ordered as base text followed by commentary notes, each with `source` metadata. In simple mode the siman contains `text` and `commentary` arrays as in previous versions.

## Example Output Files

After running the default command, you'll find in `Tur/Merged_Commentaries/`:

```
Tur_Orach_Chaim_Bach.json
Tur_Orach_Chaim_Beit_Yosef.json
Tur_Orach_Chaim_Darkhei_Moshe.json
Tur_Orach_Chaim_Drisha.json
Tur_Orach_Chaim_Prisha.json
Tur_Yoreh_Deah_Bach.json
...
```

## Differences from Old Script

**Old script** (`merge_tur_commentaries.py`):
- Tried to merge all commentaries into one file
- Complex seifim handling
- Didn't work correctly with Tur structure

**New script** (`merge_tur_separate_commentaries.py`):
- ✓ Creates separate files per commentary
- ✓ Simple siman-based structure
- ✓ Works with Tur's dict-based format
- ✓ No seifim complexity
- ✓ Clean, straightforward output

## Requirements

- Python 3.6+
- Tur JSON files (in `Tur/` directory)
- Commentary JSON files (in `Tur/Commentary/`)

## Troubleshooting

### "File is Git LFS pointer"
If you see this warning, the actual files haven't been downloaded from Git LFS. On your local machine with the actual files, this won't be an issue.

### "Section not found"
Check that the JSON structure matches the expected format with section names as keys.

### "Failed to load commentary"
Verify that commentary files exist in the expected paths under `Tur/Commentary/`.

## Example Commands

```bash
# All sections, all commentaries (creates 20 files)
python merge_tur_separate_commentaries.py

# Only Orach Chaim (creates 5 files)
python merge_tur_separate_commentaries.py --section "Orach Chaim"

# Only Bach commentary (creates 4 files)
python merge_tur_separate_commentaries.py --commentary "Bach"

# One specific combination (creates 1 file)
python merge_tur_separate_commentaries.py --section "Orach Chaim" --commentary "Bach"

# Custom output location
python merge_tur_separate_commentaries.py --output-dir ./output

# Keep original formatting (no cleaning)
python merge_tur_separate_commentaries.py --no-clean

# Legacy simple structure
python merge_tur_separate_commentaries.py --output-format simple
```<|MERGE_RESOLUTION|>--- conflicted
+++ resolved
@@ -31,13 +31,7 @@
 - Contains placeholders for commentaries: `<i data-commentator="Bach" data-order="1.1"></i>`
 
 ### Output Structure (Default: `sequence`)
-<<<<<<< HEAD
-Sequence-based structure keeps the reading order explicit while presenting
-each segment as either Tur text or commentary. Each entry includes its
-string content and a `source` block for provenance details.
-=======
 Sequence-based structure keeps the reading order explicit:
->>>>>>> 5bc0718b
 ```json
 {
   "title": "Tur Orach Chaim",
@@ -50,24 +44,12 @@
       "siman": 1,
       "entries": [
         {
-<<<<<<< HEAD
-          "text": "Main text paragraph 1...",
-=======
           "type": "text",
           "content": "Main text for siman 1...",
->>>>>>> 5bc0718b
           "source": {
             "work": "Tur",
             "section": "Orach Chaim",
             "siman": 1,
-<<<<<<< HEAD
-            "category": "primary",
-            "segment_index": 1
-          }
-        },
-        {
-          "commentary": "Commentary text 1...",
-=======
             "category": "primary"
           }
         },
@@ -75,16 +57,11 @@
           "type": "commentary",
           "name": "Bach",
           "content": "Commentary text 1",
->>>>>>> 5bc0718b
           "source": {
             "work": "Bach",
             "section": "Orach Chaim",
             "siman": 1,
             "category": "commentary",
-<<<<<<< HEAD
-            "commentary_name": "Bach",
-=======
->>>>>>> 5bc0718b
             "comment_index": 1
           }
         }
